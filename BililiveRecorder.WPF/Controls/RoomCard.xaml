--- conflicted
+++ resolved
@@ -32,7 +32,6 @@
                 <RowDefinition Height="2*"/>
                 <RowDefinition Height="2*"/>
             </Grid.RowDefinitions>
-<<<<<<< HEAD
             <TextBlock VerticalAlignment="Center" Margin="5,0,0,0" Style="{DynamicResource SubtitleTextBlockStyle}" 
                        TextWrapping="NoWrap" TextTrimming="CharacterEllipsis" FontFamily="Microsoft Yahei" 
                        Text="{Binding StreamerName,Mode=OneWay}" ToolTip="{Binding StreamerName,Mode=OneWay}"
@@ -45,66 +44,6 @@
                 </Grid.ColumnDefinitions>
                 <StackPanel VerticalAlignment="Center" HorizontalAlignment="Stretch" Orientation="Horizontal" Margin="5,0,0,0">
                     <ui:PathIcon Height="10" Margin="0,0,2,0" Style="{Binding IsDanmakuConnected,Converter={StaticResource BooleanToDanmakuConnectedStyleConverter}}"
-=======
-            <Grid.ColumnDefinitions>
-                <ColumnDefinition Width="0.8*"/>
-                <ColumnDefinition Width="1.1*"/>
-                <ColumnDefinition Width="0.6*"/>
-            </Grid.ColumnDefinitions>
-            <TextBlock Grid.ColumnSpan="3" VerticalAlignment="Center" Margin="5,0,0,0"
-                       Style="{DynamicResource SubtitleTextBlockStyle}" 
-                       TextWrapping="NoWrap" TextTrimming="CharacterEllipsis" 
-                       FontFamily="Microsoft Yahei" ContextMenu="{StaticResource CopyTextContextMenu}"
-                       Text="{Binding StreamerName,Mode=OneWay}" ToolTip="{Binding StreamerName,Mode=OneWay}"/>
-            <Menu Grid.Row="1" Grid.Column="3" VerticalAlignment="Center" HorizontalAlignment="Right">
-                <MenuItem ToolTip="操作">
-                    <MenuItem.Header>
-                        <ui:PathIcon Height="20" Width="20" Style="{StaticResource PathIconDataDotsVertical}"/>
-                    </MenuItem.Header>
-                    <MenuItem Header="开始录制" Click="MenuItem_StartRecording_Click">
-                        <MenuItem.Icon>
-                            <ui:PathIcon Style="{StaticResource PathIconDataPlayCircleOutline}"/>
-                        </MenuItem.Icon>
-                    </MenuItem>
-                    <MenuItem Header="停止录制" Click="MenuItem_StopRecording_Click">
-                        <MenuItem.Icon>
-                            <ui:PathIcon Style="{StaticResource PathIconDataStopCircleOutline}"/>
-                        </MenuItem.Icon>
-                    </MenuItem>
-                    <MenuItem Header="刷新直播间信息" Click="MenuItem_RefreshInfo_Click">
-                        <MenuItem.Icon>
-                            <ui:PathIcon Style="{StaticResource PathIconDataRefresh}"/>
-                        </MenuItem.Icon>
-                    </MenuItem>
-                    <MenuItem Header="打开直播间页面" Click="MenuItem_OpenInBrowser_Click">
-                        <MenuItem.Icon>
-                            <ui:PathIcon Style="{StaticResource PathIconDataOpenInNew}"/>
-                        </MenuItem.Icon>
-                    </MenuItem>
-                    <Separator/>
-                    <MenuItem Header="房间设置" Click="MenuItem_ShowSettings_Click">
-                        <MenuItem.Icon>
-                            <ui:PathIcon Style="{StaticResource PathIconDataCogOutline}"/>
-                        </MenuItem.Icon>
-                    </MenuItem>
-                    <Separator/>
-                    <ui:RadioMenuItem Header="自动录制" GroupName="自动录制" IsChecked="{Binding IsMonitoring,Mode=OneWay}" Click="MenuItem_StartMonitor_Click">
-                        <ui:RadioMenuItem.Icon>
-                            <ui:PathIcon Foreground="Orange" Style="{StaticResource PathIconDataCctv}"/>
-                        </ui:RadioMenuItem.Icon>
-                    </ui:RadioMenuItem>
-                    <ui:RadioMenuItem Header="不自动录制" GroupName="自动录制" IsChecked="{Binding IsMonitoring,Mode=OneWay,Converter={StaticResource BooleanInverterConverter}}" Click="MenuItem_StopMonitor_Click"/>
-                    <Separator/>
-                    <MenuItem Header="删除房间" Click="MenuItem_DeleteRoom_Click">
-                        <MenuItem.Icon>
-                            <ui:PathIcon Foreground="DarkRed" Style="{StaticResource PathIconDataDelete}"/>
-                        </MenuItem.Icon>
-                    </MenuItem>
-                </MenuItem>
-            </Menu>
-            <StackPanel VerticalAlignment="Center" Orientation="Horizontal" Grid.Row="1" Grid.ColumnSpan="2" Margin="5,0,0,0">
-                <ui:PathIcon Height="10" Margin="0,0,2,0" Style="{Binding IsDanmakuConnected,Converter={StaticResource BooleanToDanmakuConnectedStyleConverter}}"
->>>>>>> b74434d5
                              Foreground="{Binding IsDanmakuConnected,Converter={StaticResource BooleanToDanmakuConnectedColorBrushConverter}}"
                              ToolTip="{Binding IsDanmakuConnected,Converter={StaticResource BooleanToDanmakuConnectedTooltipConverter}}"/>
                     <ui:PathIcon Height="10" Margin="0,0,3,0" Style="{StaticResource PathIconDataAccessPoint}"
@@ -140,6 +79,12 @@
                         <MenuItem Header="{l:Loc RoomCard_Menu_OpenInBrowser}" Click="MenuItem_OpenInBrowser_Click">
                             <MenuItem.Icon>
                                 <ui:PathIcon Style="{StaticResource PathIconDataOpenInNew}"/>
+                            </MenuItem.Icon>
+                        </MenuItem>
+                        <Separator/>
+                        <MenuItem Header="房间设置" Click="MenuItem_ShowSettings_Click">
+                            <MenuItem.Icon>
+                                <ui:PathIcon Style="{StaticResource PathIconDataCogOutline}"/>
                             </MenuItem.Icon>
                         </MenuItem>
                         <Separator/>
@@ -185,7 +130,6 @@
                 <Border Grid.Column="1" VerticalAlignment="Center" Visibility="{Binding Visibility, ElementName=RecordingIcon}"
                     Background="{Binding DownloadSpeedPersentage, Converter={StaticResource PercentageToColorBrushConverter},Mode=OneWay}"
                     BorderThickness="1" BorderBrush="{DynamicResource SystemControlBackgroundChromeBlackMediumBrush}" Margin="2,0" CornerRadius="5">
-<<<<<<< HEAD
                     <Border.ToolTip>
                         <StackPanel l:ResxLocalizationProvider.DefaultDictionary="Strings">
                             <TextBlock Margin="0,0,0,5" >
@@ -214,39 +158,7 @@
                         <MultiBinding Converter="{StaticResource MultiBoolToVisibilityCollapsedConverter}" Mode="OneWay">
                             <Binding Path="IsRecording" Mode="OneWay"/>
                             <Binding RelativeSource="{RelativeSource Mode=FindAncestor,AncestorType=pages:RootPage}" 
-                             Path="DataContext.Recorder.Config.EnabledFeature" Mode="OneWay"
-=======
-                <Border.ToolTip>
-                    <StackPanel>
-                        <TextBlock Margin="0,0,0,5" Text="{Binding DownloadSpeedPersentage,StringFormat=当前速度比： 0.## %,Mode=OneWay}"/>
-                        <TextBlock Text="录制的速度与质量"/>
-                        <TextBlock Text="绿色为良好，红色为差"/>
-                    </StackPanel>
-                </Border.ToolTip>
-                <TextBlock HorizontalAlignment="Center" Foreground="Black" Text="{Binding DownloadSpeedMegaBitps, StringFormat=0.## Mbps,Mode=OneWay}"/>
-            </Border>
-            <StackPanel VerticalAlignment="Center" HorizontalAlignment="Center" Orientation="Horizontal" Grid.Row="2" Grid.Column="0">
-                <StackPanel.Visibility>
-                    <MultiBinding Converter="{StaticResource MultiBoolToVisibilityCollapsedConverter}" Mode="OneWay">
-                        <Binding Path="IsRecording" Converter="{StaticResource BooleanInverterConverter}" Mode="OneWay"/>
-                        <Binding Path="IsMonitoring" Mode="OneWay"/>
-                    </MultiBinding>
-                </StackPanel.Visibility>
-                <ui:PathIcon Style="{StaticResource PathIconDataCctv}" Foreground="DarkOrange" Width="15"/>
-                <TextBlock Foreground="DarkOrange" Margin="3,0,0,0" Text="监控中"/>
-            </StackPanel>
-            <StackPanel x:Name="RecordingIcon" Visibility="{Binding IsRecording, Converter={StaticResource BooleanToVisibilityCollapsedConverter},Mode=OneWay}"
-                VerticalAlignment="Center" HorizontalAlignment="Center" Orientation="Horizontal" Grid.Row="2" Grid.Column="0">
-                <ui:PathIcon Style="{StaticResource PathIconDataRecordRec}" Foreground="Red" Width="15"/>
-                <TextBlock Foreground="Red" Margin="3,0,0,0" Text="录制中"/>
-            </StackPanel>
-            <Button Grid.Column="2" Grid.Row="2" Padding="3,1" HorizontalAlignment="Right" Margin="5,0" ToolTip="回放剪辑（正在处理中的数量）" Click="Button_Clip_Click">
-                <Button.Visibility>
-                    <MultiBinding Converter="{StaticResource MultiBoolToVisibilityCollapsedConverter}" Mode="OneWay">
-                        <Binding Path="IsRecording" Mode="OneWay"/>
-                        <Binding RelativeSource="{RelativeSource Mode=FindAncestor,AncestorType=pages:RootPage}" 
                              Path="DataContext.Recorder.Config.Global.EnabledFeature" Mode="OneWay"
->>>>>>> b74434d5
                              Converter="{StaticResource ClipEnabledToBooleanConverter}"/>
                         </MultiBinding>
                     </Button.Visibility>
